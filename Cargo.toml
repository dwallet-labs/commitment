[package]
name = "commitment"
version = "0.1.0"
edition = "2021"
license = "BSD-3-Clause-Clear"

[dependencies]
serde = { version = "1.0", features = ["derive"] }
<<<<<<< HEAD
group = { git = "https://github.com/dwallet-labs/group.git", branch = "hash2group" }
=======
group = { git = "https://github.com/dwallet-labs/group.git" }
thiserror = "1.0"
>>>>>>> 399fab2c

[dev-dependencies]
rand_core = { version = "0.6.4", features = ["std"] }
bulletproofs = "4.0.0"

[features]
<|MERGE_RESOLUTION|>--- conflicted
+++ resolved
@@ -6,12 +6,8 @@
 
 [dependencies]
 serde = { version = "1.0", features = ["derive"] }
-<<<<<<< HEAD
 group = { git = "https://github.com/dwallet-labs/group.git", branch = "hash2group" }
-=======
-group = { git = "https://github.com/dwallet-labs/group.git" }
 thiserror = "1.0"
->>>>>>> 399fab2c
 
 [dev-dependencies]
 rand_core = { version = "0.6.4", features = ["std"] }
