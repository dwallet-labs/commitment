[package]
name = "commitment"
version = "0.1.0"
edition = "2021"
license = "BSD-3-Clause-Clear"

[dependencies]
group = { git = "https://github.com/dwallet-labs/group.git" }
crypto-bigint = { version = "0.5.5", features = ["rand_core", "serde"], default-features = false }
serde = { version = "1.0", features = ["derive"] }
merlin = { version = "3", default-features = false }
thiserror = "1.0"

rand_core = { version = "0.6", features = ["std"], optional = true }

[dev-dependencies]
rand_core = { version = "0.6.4", features = ["std"] }
bulletproofs = "4.0.0"

[features]
<<<<<<< HEAD

[net]
git-fetch-with-cli = true
=======
test_helpers = ["dep:rand_core"]
>>>>>>> a45371a1
<|MERGE_RESOLUTION|>--- conflicted
+++ resolved
@@ -18,10 +18,7 @@
 bulletproofs = "4.0.0"
 
 [features]
-<<<<<<< HEAD
+test_helpers = ["dep:rand_core"]
 
 [net]
 git-fetch-with-cli = true
-=======
-test_helpers = ["dep:rand_core"]
->>>>>>> a45371a1
